--- conflicted
+++ resolved
@@ -14,7 +14,7 @@
 import torch.nn.functional as F
 import torch.utils.data as data
 
-from manage_audio import preprocess_audio
+from .manage_audio import preprocess_audio
 
 class SimpleCache(dict):
     def __init__(self, limit):
@@ -204,19 +204,6 @@
             x = self.dropout(x)
         return self.output(x)
 
-<<<<<<< HEAD
-=======
-def preprocess_audio(data, n_mels, dct_filters):
-    data = librosa.feature.melspectrogram(data, sr=16000, n_mels=n_mels, hop_length=160, n_fft=480,
-        fmin=20, fmax=4000)
-    data[data > 0] = np.log(data[data > 0])
-    data = [np.matmul(dct_filters, x) for x in np.split(data, data.shape[1], axis=1)]
-    for _ in range(max(0, 101 - len(data))):
-        data.append(np.zeros([40,1]))
-    data = np.array(data, order="F").squeeze(2).astype(np.float32)
-    return torch.from_numpy(data) # shape: (frames, dct_coeffs)
-
->>>>>>> 030585d0
 class DatasetType(Enum):
     TRAIN = 0
     DEV = 1
@@ -382,7 +369,7 @@
 
 _configs = {
     ConfigType.CNN_TRAD_POOL2.value: dict(dropout_prob=0.5, height=101, width=40, n_labels=4, n_feature_maps1=64,
-        n_feature_maps2=64, conv1_size=(20, 8), conv2_size=(10, 4), conv1_pool=(1, 3), conv1_stride=(1, 1),
+        n_feature_maps2=64, conv1_size=(20, 8), conv2_size=(10, 4), conv1_pool=(2, 2), conv1_stride=(1, 1),
         conv2_stride=(1, 1), conv2_pool=(1, 1), tf_variant=True),
     ConfigType.CNN_ONE_STRIDE1.value: dict(dropout_prob=0.5, height=101, width=40, n_labels=4, n_feature_maps1=186,
         conv1_size=(101, 8), conv1_pool=(1, 1), conv1_stride=(1, 1), dnn1_size=128, dnn2_size=128, tf_variant=True),
